--- conflicted
+++ resolved
@@ -8,13 +8,8 @@
     removing substitution and chimera errors. Taxonomic classification is available
     via a native implementation of the RDP naive Bayesian classifier, and species-level
     assignment to 16S rRNA gene fragments by exact matching.
-<<<<<<< HEAD
 Version: 1.11.3
 Date: 2019-02-04
-=======
-Version: 1.11.1
-Date: 2018-10-10
->>>>>>> 43344b67
 Maintainer: Benjamin Callahan <benjamin.j.callahan@gmail.com>
 Author: Benjamin Callahan <benjamin.j.callahan@gmail.com>, Paul McMurdie, Susan Holmes
 License: LGPL-3
