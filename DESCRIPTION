--- conflicted
+++ resolved
@@ -7,11 +7,7 @@
     sequences and associated abundances after removing substitution and chimeric
     errors. Taxonomic classification is also available via a native implementation
     of the RDP classifier method.
-<<<<<<< HEAD
-Version: 1.0.0
-=======
 Version: 1.1.0
->>>>>>> 50fb71ea
 Date: 2016-02-18
 Maintainer: Benjamin Callahan <benjamin.j.callahan@gmail.com>
 Author: Benjamin Callahan <benjamin.j.callahan@gmail.com>, Paul McMurdie, Susan
