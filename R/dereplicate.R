--- conflicted
+++ resolved
@@ -31,22 +31,14 @@
 #'
 #' @examples 
 #' # Test that chunk-size, `n`, does not affect the result.
-<<<<<<< HEAD
-#' testFile = system.file("extdata", "test-nonunique.fastq.gz", package="dadac)
-=======
 #' testFile = system.file("extdata", "test-nonunique.fastq.gz", package="dadac")
->>>>>>> 97cfe9fd
 #' test1 = dereplicateFastqReads(testFile, verbose = TRUE)
 #' test2 = dereplicateFastqReads(testFile, 35, TRUE)
 #' test3 = dereplicateFastqReads(testFile, 100, TRUE)
 #' all.equal(test1, test2[names(test1)])
 #' all.equal(test1, test3[names(test1)])
 dereplicateFastqReads <- function(fl, n = 1e6, verbose = FALSE){
-<<<<<<< HEAD
   require("ShortRead")
-=======
-  # require("ShortRead")
->>>>>>> 97cfe9fd
   if(verbose){
     message("Dereplicating sequence entries in Fastq file: ", fl, appendLF = TRUE)
   }
