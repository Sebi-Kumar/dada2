#include <Rcpp.h>
#include "dada.h"
// [[Rcpp::interfaces(cpp)]]

/*
 methods for "B" objects.
 The "B" object is the partition of a DNA data set into
 clusters that is updated until convergence during DADA's
 inner two loops. It does not include the current error model,
 which is updated after the covergence of "B".
 */

#define RAWBUF 50
#define FAMBUF 50
#define CLUSTBUF 50

/* private function declarations */
Raw *raw_new(char *seq, int reads);
Fam *fam_new();
Bi *bi_new(int totraw);
void fam_free(Fam *fam);
void bi_free(Bi *bi);

int b_add_bi(B *b, Bi *bi);
Bi *bi_new(int totraw);
Raw *bi_pop_raw(Bi *bi, int f, int r);
void bi_shove_raw(Bi *bi, Raw *raw);

int fam_add_raw(Fam *fam, Raw *raw);
int bi_add_fam(Bi *bi, Fam *fam);
int b_add_bi(B *b, Bi *bi);
void bi_shove_raw(Bi *bi, Raw *raw);
void bi_add_raw(Bi *bi, Raw *raw);   // NOT WORKING, MAY BE DELETED
Raw *fam_pop_raw(Fam *fam, int r);
Raw *bi_pop_raw(Bi *bi, int f, int r);
Fam *bi_pop_fam(Bi *bi, int f);

void bi_census(Bi *bi);
void bi_consensus_update(Bi *bi, double err[4][4]);
void fam_consensus_update(Fam *fam);
void bi_fam_update(Bi *bi, double err[4][4], double score[4][4], double gap_pen, int band_size, bool use_quals);

/*
 raw_new:
 The constructor for the Raw object.
 */
Raw *raw_new(char *seq, int reads) {
  Raw *raw = (Raw *) malloc(sizeof(Raw));
  raw->seq = (char *) malloc(strlen(seq)+1);
  strcpy(raw->seq, seq);
  raw->qual = NULL;
  raw->kmer = get_kmer(seq, KMER_SIZE);
  raw->reads = reads;
  return raw;
}

// raw_qual_new: A constructor for Raw objects with quals
Raw *raw_qual_new(char *seq, double *qual, int reads) {
  int seqlen = strlen(seq);
  Raw *raw = (Raw *) malloc(sizeof(Raw));
  raw->seq = (char *) malloc(seqlen+1);
  strcpy(raw->seq, seq);
  raw->qual = NULL;
  if(qual) {
    raw->qual = (double *) malloc(seqlen * sizeof(double));
    for(int i=0;i<seqlen;i++) { raw->qual[i] = qual[i]; }
  } else {
    printf("Error: NULL qual provided to raw_qual_new constructor.\n");
    exit(1);
  }
  raw->kmer = get_kmer(seq, KMER_SIZE);
  raw->reads = reads;
  return raw;
}

void raw_free(Raw *raw) {
  free(raw->seq);
  if(raw->qual) { free(raw->qual); }
  free(raw->kmer);
  free(raw);  
}
/*
 fam_new:
 The constructor for the Fam object.
 */
Fam *fam_new() {
  Fam *fam = (Fam *) malloc(sizeof(Fam));
  fam->seq = (char *) malloc(SEQLEN);
  fam->raw = (Raw **) malloc(RAWBUF * sizeof(Raw *));
  fam->maxraw = RAWBUF;
  fam->nraw = 0;
  fam->reads = 0;
  return fam;
}

/*
 fam_free:
 The destructor for the Fam object.
 */
void fam_free(Fam *fam) {
  free(fam->seq);
  free(fam->raw);
  free(fam);
}

/*
 fam_add_raw:
 Add a raw to a fam object.
 Update reads/nraw.
 Return index to raw in fam.
 */
int fam_add_raw(Fam *fam, Raw *raw) {
  if(fam->nraw >= fam->maxraw) {    // Extend Raw* buffer
    fam->raw = (Raw **) realloc(fam->raw, (fam->maxraw+RAWBUF) * sizeof(Raw *));
    fam->maxraw+=RAWBUF;
  }

  fam->raw[fam->nraw] = raw;
  fam->reads += raw->reads;
  return(fam->nraw++);
}

/*
 fam_pop_raw:
 Removes a raw from a fam object.
 Update fam reads/nraw.
 Returns pointer to that raw.
 THIS REORDERS THE FAMS LIST OF RAWS. CAN BREAK INDICES.
 THIS DOES NOT UPDATE READS OR NRAW IN THE PARENT BI.
 */
Raw *fam_pop_raw(Fam *fam, int r) {
  Raw *pop;
  
  if(r<fam->nraw) {
    pop = fam->raw[r];
    fam->raw[r] = fam->raw[fam->nraw-1];
    fam->raw[fam->nraw-1] = NULL;
    fam->nraw--;
    fam->reads -= pop->reads;
  } else {  // Trying to pop an out of range raw
    printf("fam_pop_raw: Not enough raws %i (%i)\n", r, fam->nraw);
    pop = NULL;
  }
  return pop;
}

/*
 bi_pop_raw:
 Removes a raw from the child object.
 Update bi reads/nraw.
 Returns pointer to that raw.
 SEE NOTES ON FAM_POP_RAW
 */
Raw *bi_pop_raw(Bi *bi, int f, int r) {
  Raw *pop;
  
  if(f<bi->nfam) {
    pop = fam_pop_raw(bi->fam[f], r);
    if(pop != NULL) {
      bi->nraw--;
      bi->reads -= pop->reads;
    }
  } else {  // Trying to pop an out of range raw
    printf("bi_pop_raw: not enough fams %i (%i)\n", f, bi->nfam);
    pop = NULL;
  }
  return pop;
}

/*
 bi_pop_fam:
 Removes a fam from cluster.
 Update bi reads/nraw.
 Returns pointer to the removed fam.
 */
Fam *bi_pop_fam(Bi *bi, int f) {
  Fam *pop;
  
  if(f<bi->nfam) {
    pop = bi->fam[f];
    bi->fam[f] = bi->fam[bi->nfam-1];
    bi->fam[bi->nfam-1] = NULL;
    bi->nfam--;
    bi->nraw -= pop->nraw;
    for(int r=0;r<pop->nraw;r++) {  // Doesn't rely on fam reads
      bi->reads -= pop->raw[r]->reads;
    }
  } else {  // Trying to pop an out of range fam
    printf("bi_pop_fam: not enough fams %i (%i)\n", f, bi->nfam);
    pop = NULL;
  }
  return pop;
}

/*
 bi_shove_raw:
 Hackily just adds raw to fam[0].
 consensus_update and fam_update are needed on this cluster afterwards.
 */
void bi_shove_raw(Bi *bi, Raw *raw) {
  if(bi->nfam == 0) {
    bi_add_fam(bi, fam_new());
  }
  fam_add_raw(bi->fam[0], raw);
  bi->nraw++;
  bi->reads += raw->reads;
  bi->update_fam = TRUE;
}

/*
 bi_add_raw:
 Adds raw to appropriate fam. Makes new fam if necessary.
 ISSUE WITH ALIGN, NEED ERR. UNUSED FOR NOW.
 UNUSED UNUSED UNUSED UNUSED UNUSED UNUSED
 */
void bi_add_raw(Bi *bi, Raw *raw) {
//  printf("bi_add_raw\n");
  Sub *sub;
  int foo, result;
  char buf[10];  // holds sprintf("%i", fam_index)
  
  sub = bi->sub[raw->index];
  result = sm_exists(bi->sm, sub->key);
  
  if (result == 0) {                  // Handle value not found
    foo = bi_add_fam(bi, fam_new());
    fam_add_raw(bi->fam[foo], raw);
    bi->fam[foo]->sub = sub;                   // Sub set on new fam formation.
    sprintf(buf, "%i", foo);
    sm_put(bi->sm, sub->key, buf);
  } else {                            // Joining existing family
    sm_get(bi->sm, sub->key, buf, sizeof(buf));
    foo = atoi(buf);
    fam_add_raw(bi->fam[foo], raw);
  }
  
  bi->nraw++;
  bi->reads += raw->reads;
}

/* bi_new:
 The constructor for the Bi object.
 */
Bi *bi_new(int totraw) {
  Bi *bi = (Bi *) malloc(sizeof(Bi));
  bi->seq = (char *) malloc(SEQLEN);
  strcpy(bi->seq, "");
  bi->fam = (Fam **) malloc(FAMBUF * sizeof(Fam *));
  bi->maxfam = FAMBUF;
  bi->sub = (Sub **) malloc(totraw * sizeof(Sub *));
  for(int i=0;i<totraw;i++) { bi->sub[i] = NULL; }   // Init to null pointers
  bi->lambda = (double *) malloc(totraw * sizeof(double));
  bi->e = (double *) malloc(totraw * sizeof(double));
  bi->totraw = totraw;
  bi->sm = sm_new(HASHOCC);
  bi->update_lambda = TRUE;
  bi->update_fam = TRUE;
  
  bi->nfam = 0;
  bi->reads = 0;
  bi->nraw = 0;
  return bi;
}

/* bi_free:
 Destructs bi objects.
*/
void bi_free(Bi *bi) {
  for(int f=0;f<bi->nfam;f++) { fam_free(bi->fam[f]); }
  free(bi->fam);
  free(bi->seq);
  for(int i=0;i<bi->totraw;i++) { sub_free(bi->sub[i]); }
  free(bi->sub);
  free(bi->lambda);
  free(bi->e);
  sm_delete(bi->sm);
  free(bi);
}

/* bi_add_fam:
 Adds a fam to an existing Bi. Returns its index.
 */
int bi_add_fam(Bi *bi, Fam *fam) {
  if(bi->nfam >= bi->maxfam) {    // Extend Fam* buffer
    bi->fam = (Fam **) realloc(bi->fam, (bi->maxfam+FAMBUF) * sizeof(Fam *));
    bi->maxfam+=FAMBUF;
  }

  bi->fam[bi->nfam] = fam;
  bi->reads += fam->reads;
  return(bi->nfam++);
}

void bi_census(Bi *bi) {
  int f, r;
  int reads=0, nraw=0;
  for(f=0;f<bi->nfam;f++) {
    for(r=0;r<bi->fam[f]->nraw;r++) {
      reads += bi->fam[f]->raw[r]->reads;
      nraw++;
    }
  }
  if(VERBOSE && (bi->reads != reads)) { printf("CENSUS: Census changed reads: %i -> %i\n", bi->reads, reads); }
  if(VERBOSE && (bi->nraw != nraw)) { printf("CENSUS: Census changed nraw: %i -> %i\n", bi->nraw, nraw); }
  bi->reads = reads;
  bi->nraw = nraw;
}

/* B_new:
 The constructor for the B object. Takes in a Uniques object.
 Places all sequences into the same family within one cluster.
*/
B *b_new(Raw **raws, int nraw, double err[4][4], double score[4][4], double gap_pen, double omegaA, bool use_singletons, double omegaS, int band_size, bool use_quals) {
  int i, j, nti;
  size_t index;

  // Allocate memory
  B *b = (B *) malloc(sizeof(B));
  b->bi = (Bi **) malloc(CLUSTBUF * sizeof(Bi *));
  b->maxclust = CLUSTBUF;
  
  // Initialize basic values
  b->nclust = 0;
  b->reads = 0;
///  b->nraw = uniques_nseqs(uniques);
  b->nraw = nraw;
  b->gap_pen = gap_pen;
  b->omegaA = omegaA;
  b->use_singletons = use_singletons;
  b->omegaS = omegaS;
  b->band_size = band_size;
  b->use_quals = use_quals;
  
  // Copy the error and score matrices
  for(i=0;i<4;i++) {
    for(j=0;j<4;j++) {
      b->err[i][j] = err[i][j];
      b->score[i][j] = score[i][j];
    }
  }

  double tot_nnt[] = {0.0,0.0,0.0,0.0};
  b->raw = raws;
  for (index = 0; index < b->nraw; index++) {
    for(i=0;i<strlen(b->raw[index]->seq);i++) {
      nti = ((int) b->raw[index]->seq[i]) - 1;
      if(nti == 0 || nti == 1 || nti ==2 || nti == 3) {
        tot_nnt[nti]++;
      }
    }
    b->raw[index]->index = index;
    b->reads += b->raw[index]->reads;
  }

  // Create the (for now) solitary lookup table from lambda -> pS
  // Use the average sequence composition
  // Pval lookup depends on sequence composition when the error matrix
  //   is not uniform, but this dependence is not super-strong normally.
  // However, we very much need the sequences to be all close to the same
  //   length for this to be valid!!!!
  if(b->use_singletons) {
    b_make_pS_lookup(b);
  }

  // Initialize with one cluster/one-family containing all the raws.
  b_init(b);
  return b;
}

/* b_init:
 Initialized b with all raws in one cluster, with consensus, flagged to update lambda and fam.
*/
void b_init(B *b) {
  // Destruct existing clusters/fams
  for(int i=0; i<b->nclust; i++) {
    bi_free(b->bi[i]);
  }
  b->nclust=0;
  
  // Add the one cluster and initialize its "birth" information
  b_add_bi(b, bi_new(b->nraw));
  strcpy(b->bi[0]->birth_type, "I");
  b->bi[0]->birth_pval = 0.0;
  b->bi[0]->birth_fold = 1.0;
  b->bi[0]->birth_e = b->reads;
  b->bi[0]->birth_sub = NULL;

  // Add all raws to that cluster
  for (size_t index=0; index<b->nraw; index++) {
    bi_shove_raw(b->bi[0], b->raw[index]);
  }

  bi_census(b->bi[0]);
  b_consensus_update(b); // Makes cluster consensus sequence
  b_lambda_update(b, FALSE, 1.0);
  b_e_update(b);
  if(VERBOSE) { printf("b_init - exit\n"); }
}

/* b_free:
  Destruct the B object.
*/
void b_free(B *b) {
  for(int i=0;i<b->nclust;i++) { bi_free(b->bi[i]); }
  free(b->bi);
  free(b);
}

/* b_add_bi:
 Adds a new cluster Bi to the clustering B. Returns its index.
 */
int b_add_bi(B *b, Bi *bi) {
  if(b->nclust >= b->maxclust) {    // Extend Bi* buffer
    b->bi = (Bi **) realloc(b->bi, (b->maxclust+CLUSTBUF) * sizeof(Bi *));
    b->maxclust+=CLUSTBUF;
  }
  b->bi[b->nclust] = bi;
  bi->i = b->nclust;
  return(b->nclust++);
}

/*
 lambda_update:
 updates the alignments and lambda of all raws to Bi with
 updated consensus sequences. 
*/
void b_lambda_update(B *b, bool use_kmers, double kdist_cutoff) {
  int i;
  size_t index;
  double lambda;
  Sub *sub;
  
  for (i = 0; i < b->nclust; i++) {
    if(b->bi[i]->update_lambda) {   // consensus sequence for Bi[i] has changed
      // update alignments and lambda of all raws to this sequence
      if(tVERBOSE) { printf("C%iLU:", i); }
      for(index=0; index<b->nraw; index++) {
        // get sub object
        sub = sub_new(b->bi[i]->center, b->raw[index], b->score, b->gap_pen, use_kmers, kdist_cutoff, b->band_size);
        
        // Store sub and lambda in the cluster object Bi
        sub_free(b->bi[i]->sub[index]);
        b->bi[i]->sub[index] = sub;
        lambda = compute_lambda(sub, b->bi[i]->self, b->err, b->use_quals);  // WHERE IS SELF SET!??  -- IN BI_CONSENSUS_UPDATE
        b->bi[i]->lambda[index] = lambda;
        if(index == TARGET_RAW) printf("lam(TARG)=%.2e; ", b->bi[i]->lambda[index]);
      }
      b->bi[i]->update_lambda = FALSE;
      if(!b->bi[i]->update_fam) {
        printf("Warning: Lambda updated but update_fam flag not set in C%i\n", i);
        b->bi[i]->update_fam = TRUE;
      }
    } // if(b->bi[i]->update_lambda)
  }
  b_e_update(b);
}

/* bi_fam_update(Bi *bi, ...):
   Creates and allocates new fams based on the sub between each raw and the
   cluster consensus.
  Currently completely destructive of old fams.
   */
void bi_fam_update(Bi *bi, double err[4][4], double score[4][4], double gap_pen, int band_size, bool use_quals) {
  int f, r, result, r_c;
  Sub *sub;
  char buf[10];
  
  sm_delete(bi->sm);
  bi->sm = sm_new(HASHOCC);
  bi_census(bi);
  
  // Make list of pointers to the raws
  Raw **raws = (Raw **) malloc(bi->nraw * sizeof(Raw *));
  r_c=0;
  for(f=0;f<bi->nfam;f++) {
    for(r=0;r<bi->fam[f]->nraw;r++) {
      raws[r_c] = bi->fam[f]->raw[r];
      r_c++;
    }
  }
  
  if(r_c != bi->nraw) {
    printf("Warning: bi_fam_update --- nraw inconsistent (%i, %i).\n", r_c, bi->nraw);
  }
  
  // Destruct old fams
  for(f=0;f<bi->nfam;f++) { fam_free(bi->fam[f]); }
  bi->nfam = 0;
  
  // Guarantee that non-NULL sub objects exist for all raws to the cluster center
  // NULL subs can occur (rarely) with kmers if cluster center changes (in shuffle) and 
  //    now exceeds kmerdist to anothe raw in the cluster
  for(r_c=0;r_c<bi->nraw;r_c++) {
    if(!(bi->sub[raws[r_c]->index])) { // Protect from and replace null subs
      if(tVERBOSE) { printf("Warning: bi_fam_update hit a null sub.\n"); }
      bi->sub[raws[r_c]->index] = sub_new(bi->center, raws[r_c], score, gap_pen, FALSE, 1., band_size);
    }
  }
  
  // Construct hash from raw->sub->key to new fam index.
  // Make fams, that contain all raws with the same substitution pattern.
  for(r_c=0;r_c<bi->nraw;r_c++) {
    // Make hash key from substitutions
    sub = bi->sub[raws[r_c]->index];
    result = sm_exists(bi->sm, sub->key);

    // Place raw in fams.
    if (result == 0) {                  // Handle value not found
      f = bi_add_fam(bi, fam_new());
      fam_add_raw(bi->fam[f], raws[r_c]);
      bi->fam[f]->sub = sub;                   // Sub set on new fam formation.
      sprintf(buf, "%i", f); // strmap only takes strings as values
      sm_put(bi->sm, sub->key, buf);
    } else {                            // Joining existing family
      sm_get(bi->sm, sub->key, buf, sizeof(buf));
      f = atoi(buf);
      fam_add_raw(bi->fam[f], raws[r_c]);
    }
  }
  
  // consensus_update/align the fams
  for(f=0;f<bi->nfam;f++) {
    fam_consensus_update(bi->fam[f]);
    sub = bi->sub[bi->fam[f]->center->index];

    if(!sub) { // Protect from null subs, but this should never arise...
      printf("Warning: bi_fam_update hit a null sub. THIS SHOULDNT HAPPEN!!!!!\n");
<<<<<<< HEAD
      exit(1);
      sub = sub_new(bi->center, bi->fam[f]->center, score, gap_pen, FALSE, 1., band_size, use_quals);
=======
      sub = sub_new(bi->center, bi->fam[f]->center, score, gap_pen, FALSE, 1., band_size);
>>>>>>> 3b2263f9
    }
    
    bi->fam[f]->sub = sub;
    bi->fam[f]->lambda = bi->lambda[bi->fam[f]->center->index];
    // IDEALLY THIS WOULD NOT BE HERE, ONLY NECESSARY IF NEW SUB MADE?
    // bi->fam[f]->lambda = compute_lambda(sub, bi->self, err, use_quals);
  }
  if(tVERBOSE) printf("(nraw=%d,nfam=%d), ", bi->nraw, bi->nfam);
  free(raws);
  bi->update_fam = FALSE;
}

void b_fam_update(B *b) {
  for (int i=0; i<b->nclust; i++) {
    if(b->bi[i]->update_fam) {  // Consensus has changed OR??? a raw has been shoved EITHER DIRECTION breaking the fam structure
      if(tVERBOSE) { printf("C%iFU:", i); }
      bi_fam_update(b->bi[i], b->err, b->score, b->gap_pen, b->band_size, b->use_quals);
    }
  }
}

void b_e_update(B *b) {
  for(int i=0; i < b->nclust; i++) {
    for(int index=0; index < b->nraw; index++) {
      b->bi[i]->e[index] = b->bi[i]->lambda[index]*b->bi[i]->reads;
    }
  }
}

/* b_shuffle:
 move each sequence to the bi that produces the highest expected
 number of that sequence. The center of a Bi cannot leave.
*/
bool b_shuffle(B *b) {
  int ibest, index;
  bool shuffled = false;
  Raw *raw;
  double e, maxe;
  // Iterate over raws via clusters/fams
  for(int i=0; i<b->nclust; i++) {
    for(int f=0; f<b->bi[i]->nfam; f++) {
      // IMPORTANT TO ITERATE BACKWARDS DUE TO FAM_POP_RAW!!!!!!
      for(int r=b->bi[i]->fam[f]->nraw-1; r>=0; r--) {
        // Find cluster with best e for this raw
        maxe = 0.0; ibest=-99;
        index = b->bi[i]->fam[f]->raw[r]->index;
        for(int j=0;j<b->nclust; j++) {
          e = b->bi[j]->e[index];
          if(e > maxe) {
            maxe = e;
            ibest = j;
          }
        }
        
        // Check to see if a cluster was assigned
        if(ibest == -99) {  // Shouldn't see this unless still in C0 (from initialization)
          ibest=i;
          if(i != 0) {
            printf("Warning: Failed to assign raw %i to cluster. Defaulting to no move.\n", index);
          }
        }
        
        // If different, move the raw to the new bi
        if(ibest != i) {
          if(index == b->bi[i]->center->index) {  // Check if center
            if(tVERBOSE) {
              printf("Warning: Shuffle blocked the center of a Bi from leaving.\n");
              printf("Attempted: Raw %i from C%i (center=%i) to C%i (%.4e (lam=%.2e,n=%i) -> %.4e (%s: lam=%.2e,n=%i))\n", \
                  index, i, b->bi[i]->center->index, ibest, \
                  b->bi[i]->e[index], b->bi[i]->lambda[index], b->bi[i]->reads, \
                  b->bi[ibest]->e[index], b->bi[ibest]->sub[index]->key, b->bi[ibest]->lambda[index], b->bi[ibest]->reads);
            }
          } else { // Moving raw
            raw = bi_pop_raw(b->bi[i], f, r);
            bi_shove_raw(b->bi[ibest], raw);
            b->bi[i]->update_fam = TRUE;
            b->bi[ibest]->update_fam = TRUE;  // DUPLICATIVE FLAGGING FROM SHOVE_RAW FUNCTION
            shuffled = true;
            if(VERBOSE) { printf("shuffle: Raw %i from C%i to C%i (%.4e -> %.4e)\n", index, i, ibest, b->bi[i]->e[index], b->bi[ibest]->e[index]); }
          }  
        }
      } //End loop(s) over raws (r).
    } // End loop over fams (f).
  } // End loop over clusters (i).
  return shuffled;
}

/* b_p_update:
 Calculates the abundance p-value for each family in the clustering.
 Depends on the lambda between the fam and its cluster, and the reads of each.
*/
void b_p_update(B *b) {
  int i, f;
  Fam *fam;
  for(i=0;i<b->nclust;i++) {
    for(f=0;f<b->bi[i]->nfam;f++) {
      fam = b->bi[i]->fam[f];
      fam->p =  get_pA(fam, b->bi[i]);
      
      if(b->use_singletons) { // Calculate singleton pval (pS) from cluster lookup
        fam->pS = get_pS(fam, b->bi[i], b);
      }
      
    } // for(f=0;f<b->bi[i]->nfam;f++)
  } // for(i=0;i<b->nclust;i++)
}

/* b_bud:
 Finds the minimum p-value. If significant, creates a new cluster and moves the
 raws from the fam with the minimum p-value to the new cluster.
 Returns index of new cluster, or 0 if no new cluster added.
*/

int b_bud(B *b, double min_fold, int min_hamming) {
  int i, f, r;
  int mini, minf, totfams, minreads;
  double minp = 1.0, minlam=1.0;
  double pA=1.0, pS=1.0;
  double fold;
  int hamming;
  Fam *fam;

  // Find i, f indices and value of minimum pval.
  mini=-999; minf=-999; minreads=0; minp=1.0; totfams=0;
  for(i=0;i<b->nclust;i++) {
    for(f=0; f<b->bi[i]->nfam; f++) {
      totfams++;
      fam = b->bi[i]->fam[f];
      
      // Calculate the fold over-abundnace and the hamming distance to this fam
      fold = ((double) fam->reads)/b->bi[i]->e[fam->center->index];
      if(fam->sub) {
        hamming = fam->sub->nsubs;
      } else { 
        printf("Warning: Fam has null sub in b_bud.\n");
        hamming = 1; // An unmotivated default here
      }
      
      if(fold >= min_fold && hamming >= min_hamming) {  // Only those passing the hamming/fold screens can be budded
        if((fam->p < minp) ||
          ((fam->p == minp && fam->reads > minreads))) { // Most significant
          mini = i; minf = f;
          minp = fam->p;
          minreads = fam->reads;
        } 
      }
    }
  }
  
  // Bonferroni correct the abundance pval by the number of fams and compare to OmegaA
  // (quite conservative, although probably unimportant given the abundance model issues)
  pA = minp*totfams;
  if(pA < b->omegaA && mini >= 0 && minf >= 0) {  // A significant abundance pval
    fam = bi_pop_fam(b->bi[mini], minf);
    i = b_add_bi(b, bi_new(b->nraw));
    strcpy(b->bi[i]->birth_type, "A");
    b->bi[i]->birth_pval = pA;
    b->bi[i]->birth_fold = fam->reads/b->bi[mini]->e[fam->center->index];
    b->bi[i]->birth_e = b->bi[mini]->e[fam->center->index];
    b->bi[i]->birth_sub = fam->sub;
    
    // Move raws into new cluster, could be more elegant but this works.
    for(r=0;r<fam->nraw;r++) {
      bi_shove_raw(b->bi[i], fam->raw[r]);
    }

    if(tVERBOSE) { 
      double qave = 0.0;
      if(fam->center->qual) {
        for(int s=0;s<fam->sub->nsubs;s++) {
          for(int r=0;r<fam->nraw;r++) {
            qave += (fam->raw[r]->reads * fam->raw[r]->qual[fam->sub->pos[s]]);
          }
        }
        qave = qave/((double)fam->sub->nsubs * fam->reads);
      }
      printf("\nNew cluster from Raw %i in C%iF%i: ", fam->center->index, mini, minf);
      fold = ((double) fam->reads)/b->bi[mini]->e[fam->center->index];
      printf(" p*=%.3e, n/E(n)=%.1e (%.1e fold per sub)\n", pA, fold, fold/fam->sub->nsubs);
      printf("Reads: %i, E: %.2e, Nsubs: %i, Ave Qsub:%.1f\n", fam->reads, b->bi[mini]->e[fam->center->index], fam->sub->nsubs, qave);
      printf("%s\n", ntstr(fam->sub->key));
    }
    
    bi_consensus_update(b->bi[i], b->err);
    fam_free(fam);
    return i;
  }

  // No significant abundance pval
  if(!b->use_singletons) {
    return 0;
  }
  
  // Using singletons, so find minimum pS
  mini=-999; minf=-999; minp=1.0; minlam = 1.0;
  for(i=0;i<b->nclust;i++) {
    for(f=0; f<b->bi[i]->nfam; f++) {
      // Calculate the fold over-abundance and the hamming distance to this fam
      fam = b->bi[i]->fam[f];
      fold = ((double) fam->reads)/b->bi[i]->e[fam->center->index];
      if(fam->sub) {
        hamming = fam->sub->nsubs;
      } else { 
        printf("Warning: Fam has null sub in b_bud.\n");
        hamming = 1; // An unmotivated default here
      }
      
      if(fold >= min_fold && hamming >= min_hamming) {  // Hamming/fold screen
        if((fam->pS < minp) ||
          ((fam->pS == minp) && (fam->lambda < minlam))){ // Most significant
          mini = i; minf = f;
          minp = fam->pS;
          minlam = fam->lambda;
        } 
      }
    }
  }

  // Bonferroni correct the singleton pval by the number of reads and compare to OmegaS
  // DADA_ML MATCH: minp*b->nclust*b->bi[i]->reads < b->omegaS
  pS = minp * b->reads;
  if(pS < b->omegaS && mini >= 0 && minf >= 0) {  // A significant singleton pval
    fam = bi_pop_fam(b->bi[mini], minf);
    i = b_add_bi(b, bi_new(b->nraw));
    strcpy(b->bi[i]->birth_type, "S");
    b->bi[i]->birth_pval = pS;
    b->bi[i]->birth_fold = fam->reads/b->bi[mini]->e[fam->center->index];
    b->bi[i]->birth_e = b->bi[mini]->e[fam->center->index];
    b->bi[i]->birth_sub = fam->sub;
    
    // Move raws into new cluster, could be more elegant but this works.
    for(r=0;r<fam->nraw;r++) {
      bi_shove_raw(b->bi[i], fam->raw[r]);
    }

    if(tVERBOSE) { 
      printf("\nNew cluster from Raw %i in C%iF%i: p*=%.3e (SINGLETON: lam=%.3e)\n", fam->center->index, mini, minf, pS, fam->lambda);
    }
    
    bi_consensus_update(b->bi[i], b->err);
    fam_free(fam);
    return i;
  }

  // No significant abundance or singleton pval
  if(tVERBOSE) { printf("\nNo significant pval, no new cluster.\n"); }
  return 0;
}

/* fam_consensus_update:
 Takes a fam object, and calculates and assigns its consensus sequence.
 Currently this is done trivially by choosing the most abundant sequence.
 NOTE: IT IS NOT CLEAR THAT THIS IS THE SAME AS THE MATLAB FUNCTIONALITY
 */
void fam_consensus_update(Fam *fam) {
  int max_reads = 0;
  int r, maxr= -99;
  
  for(r=0;r<fam->nraw;r++) {
    if(fam->raw[r]->reads > max_reads) {
      maxr=r;
      max_reads = fam->raw[r]->reads;
    }
  }
  
  if(maxr>=0) {       // Make sure there is at least one raw before strcpy
    fam->center = fam->raw[maxr];
    strcpy(fam->seq, fam->raw[maxr]->seq);
  } else {            // No raw, make empty string.
    fam->center = NULL;
    fam->seq[0] = '\0';
  }
}

/* Bi_consensus_update:
 Takes a Bi object, and calculates and assigns its consensus sequence.
 Currently this is done trivially by choosing the most abundant sequence.
 If consensus changes...
    Updates .center and .self
    Flags update_fam and update_lambda
*/
void bi_consensus_update(Bi *bi, double err[4][4]) {
  int max_reads = 0;
  int f, r;
  int maxf = 0, maxr= 0;
  
  for(f=0;f<bi->nfam;f++) {
    for(r=0;r<bi->fam[f]->nraw;r++) {
      if(bi->fam[f]->raw[r]->reads > max_reads) { // Most abundant
         maxf=f; maxr=r;
         max_reads = bi->fam[f]->raw[r]->reads;
      }
    }
  }
  
  if(strcmp(bi->seq, bi->fam[maxf]->raw[maxr]->seq) != 0) {  // strings differ
    bi->update_lambda = TRUE;
    bi->update_fam = TRUE;
    if(VERBOSE) {
      printf("bi_c_u: New Consensus from raw %i (%i)\n", bi->fam[maxf]->raw[maxr]->index, bi->fam[maxf]->raw[maxr]->reads);
      printf("\tNew(%i): %s\n", (int) strlen(bi->fam[maxf]->raw[maxr]->seq), ntstr(bi->fam[maxf]->raw[maxr]->seq));
      printf("\tOld(%i): %s\n", (int) strlen(bi->seq), ntstr(bi->seq));
    }
    bi->center = bi->fam[maxf]->raw[maxr];
    strcpy(bi->seq,bi->fam[maxf]->raw[maxr]->seq);
    bi->self = get_self(bi->seq, err);
  }
}

/* B_consensus_update:
 Updates all Bi consensi.
 */
void b_consensus_update(B *b) {
  for (int i=0; i<b->nclust; i++) {
    bi_consensus_update(b->bi[i], b->err);
  }
}

void b_update_err(B *b, double err[4][4]) {
  int nti0, nti1, i, j, f, s;
  Fam *fam;
  int32_t counts[4] = {4, 4, 4, 4};  // PSEUDOCOUNTS
  int32_t obs[4][4] = {{1, 1, 1, 1}, {1, 1, 1, 1}, {1, 1, 1, 1}, {1, 1, 1, 1}};
  
  // Count up all observed transitions
  for(i=0;i<b->nclust;i++) {
    // Initially add all counts to the no-error slots
    for(j=0;j<strlen(b->bi[i]->seq);j++) {
      nti0 = (int) (b->bi[i]->seq[j] - 1);
      counts[nti0] += b->bi[i]->reads;
      obs[nti0][nti0] += b->bi[i]->reads;
    }
    
    // Move counts corresponding to each substitution with the fams
    for(f=0;f<b->bi[i]->nfam;f++) {
      fam = b->bi[i]->fam[f];
      for(s=0;s<fam->sub->nsubs;s++) { // ASSUMING SUB IS NOT NULL!!
        nti0 = fam->sub->nt0[s]-1;
        nti1 = fam->sub->nt1[s]-1;
        obs[nti0][nti0] -= fam->reads;
        obs[nti0][nti1] += fam->reads;
      }
    }
  } // for(i=0;i<b->nclust;i++)
  
  // Calculate observed error rates and place in err
  for(nti0=0;nti0<4;nti0++) {
    for(nti1=0;nti1<4;nti1++) {
      err[nti0][nti1] = ((double) obs[nti0][nti1]) / ((double) counts[nti0]);
    }
  }
}









<|MERGE_RESOLUTION|>--- conflicted
+++ resolved
@@ -525,12 +525,8 @@
 
     if(!sub) { // Protect from null subs, but this should never arise...
       printf("Warning: bi_fam_update hit a null sub. THIS SHOULDNT HAPPEN!!!!!\n");
-<<<<<<< HEAD
       exit(1);
-      sub = sub_new(bi->center, bi->fam[f]->center, score, gap_pen, FALSE, 1., band_size, use_quals);
-=======
-      sub = sub_new(bi->center, bi->fam[f]->center, score, gap_pen, FALSE, 1., band_size);
->>>>>>> 3b2263f9
+//      sub = sub_new(bi->center, bi->fam[f]->center, score, gap_pen, FALSE, 1., band_size;
     }
     
     bi->fam[f]->sub = sub;
